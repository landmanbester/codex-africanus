--- conflicted
+++ resolved
@@ -39,17 +39,10 @@
 
 
 def key_bin(key):
-<<<<<<< HEAD
-    if isinstance(key, tuple):
-        key = key[0]
-
-    if isinstance(key, bytes):
-=======
     if type(key) is tuple:
         key = key[0]
 
     if type(key) is bytes:
->>>>>>> fbd12a74
         key = key.decode()
 
     try:
