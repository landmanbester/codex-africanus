# -*- coding: utf-8 -*-


try:
    from dask.utils import SerializableLock as Lock
except ImportError:
    from threading import Lock


__run_marker = {'in_pytest': False}
__run_marker_lock = Lock()


# Tag indicating that missing packages should generate an
# exception, regardless of the 'in_pytest' marker
# Used for testing exception raising behaviour
force_missing_pkg_exception = object()


def in_pytest():
    """ Return True if we're marked as executing inside pytest """
    with __run_marker_lock:
        return __run_marker['in_pytest']


def mark_in_pytest(in_pytest=True):
    """ Mark if we're in a pytest run """
<<<<<<< HEAD
    if not isinstance(in_pytest, bool):
=======
    if type(in_pytest) is not bool:
>>>>>>> fbd12a74
        raise TypeError('in_pytest %s is not a boolean' % in_pytest)

    with __run_marker_lock:
        __run_marker['in_pytest'] = in_pytest<|MERGE_RESOLUTION|>--- conflicted
+++ resolved
@@ -25,11 +25,7 @@
 
 def mark_in_pytest(in_pytest=True):
     """ Mark if we're in a pytest run """
-<<<<<<< HEAD
-    if not isinstance(in_pytest, bool):
-=======
     if type(in_pytest) is not bool:
->>>>>>> fbd12a74
         raise TypeError('in_pytest %s is not a boolean' % in_pytest)
 
     with __run_marker_lock:
