--- conflicted
+++ resolved
@@ -36,10 +36,6 @@
             # Multiple in frequency for each channel
             for chan in range(frequency.shape[0]):
                 p = real_phase * frequency[chan] * 1.0j
-<<<<<<< HEAD
-=======
-
->>>>>>> ea4dc1b4
                 # Our phase input is purely imaginary
                 # so we can can elide a call to exp
                 # and just compute the cos and sin
@@ -73,14 +69,7 @@
             # Multiple in frequency for each channel
             for chan in range(frequency.shape[0]):
                 p = real_phase * frequency[chan] * 1.0j
-
-<<<<<<< HEAD
-                im_of_vis[source, chan] += (np.exp(p) * vis[row, chan]).real #(np.cos(p) * vis[row, chan].real - np.sin(p) * vis[row, chan].imag)
-=======
-                im_of_vis[source,
-                          chan] += (np.cos(p) * vis[row, chan].real -
-                                    np.sin(p) * vis[row, chan].imag)
->>>>>>> ea4dc1b4
+                im_of_vis[source, chan] += (np.exp(p) * vis[row, chan]).real
                 # Note for the adjoint we don't need the imaginary part
                 # and we can elide the call to exp
 
